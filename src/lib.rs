//! Easily hash and verify passwords using bcrypt

#[macro_use]
extern crate lazy_static;
extern crate base64;
extern crate blowfish;
extern crate byteorder;
extern crate rand;

use rand::{rngs::OsRng, RngCore};
use std::convert::AsRef;
use std::fmt;

mod b64;
mod bcrypt;
mod errors;

pub use crate::bcrypt::bcrypt;
pub use crate::errors::{BcryptError, BcryptResult};

// Cost constants
const MIN_COST: u32 = 4;
const MAX_COST: u32 = 31;
pub const DEFAULT_COST: u32 = 12;

#[derive(Debug, PartialEq)]
/// A bcrypt hash result before concatenating
pub struct HashParts {
    cost: u32,
    salt: String,
    hash: String,
}

/// BCrypt hash version
pub enum Version {
    TwoA,
    TwoX,
    TwoY,
    TwoB,
}

impl HashParts {
    /// Creates the bcrypt hash string from all its part
    fn format(self) -> String {
        self.format_for_version(Version::TwoY)
    }

    /// Creates the bcrypt hash string from all its part, allowing to customize the version.
    fn format_for_version(&self, version:Version)->String {
        // Cost need to have a length of 2 so padding with a 0 if cost < 10
        format!("${}${:02}${}{}", version, self.cost, self.salt, self.hash)
    }
}

impl ToString for HashParts {
    fn to_string(&self) -> String {
        self.format_for_version(Version::TwoY)
    }
}

impl fmt::Display for Version {
    fn fmt(&self, f: &mut fmt::Formatter) -> fmt::Result {
        let str = match self {
            Version::TwoA => "2a",
            Version::TwoB => "2b",
            Version::TwoX => "2x",
            Version::TwoY => "2y",
        };
        write!(f, "{}", str)
    }
}

/// The main meat: actually does the hashing and does some verification with
/// the cost to ensure it's a correct one
fn _hash_password(password: &[u8], cost: u32, salt: &[u8]) -> BcryptResult<HashParts> {
    if cost > MAX_COST || cost < MIN_COST {
        return Err(BcryptError::CostNotAllowed(cost));
    }
    if password.contains(&0u8) {
        return Err(BcryptError::InvalidPassword);
    }

    // Output is 24
    let mut output = [0u8; 24];
    // Passwords need to be null terminated
    let mut vec: Vec<u8> = Vec::new();
    vec.extend_from_slice(password);
    vec.push(0);
    // We only consider the first 72 chars; truncate if necessary.
    // `bcrypt` below will panic if len > 72
    let truncated = if vec.len() > 72 { &vec[..72] } else { &vec };

    bcrypt::bcrypt(cost, salt, truncated, &mut output);

    Ok(HashParts {
        cost,
        salt: b64::encode(salt),
        hash: b64::encode(&output[..23]), // remember to remove the last byte
    })
}

/// Takes a full hash and split it into 3 parts:
/// cost, salt and hash
fn split_hash(hash: &str) -> BcryptResult<HashParts> {
    let mut parts = HashParts {
        cost: 0,
        salt: "".to_string(),
        hash: "".to_string(),
    };

    // Should be [prefix, cost, hash]
    let raw_parts: Vec<_> = hash.split('$').filter(|s| !s.is_empty()).collect();

    if raw_parts.len() != 3 {
        return Err(BcryptError::InvalidHash(hash.to_string()));
    }

    if raw_parts[0] != "2y" && raw_parts[0] != "2b" && raw_parts[0] != "2a" {
        return Err(BcryptError::InvalidPrefix(raw_parts[0].to_string()));
    }

    if let Ok(c) = raw_parts[1].parse::<u32>() {
        parts.cost = c;
    } else {
        return Err(BcryptError::InvalidCost(raw_parts[1].to_string()));
    }

    if raw_parts[2].len() == 53 {
        parts.salt = raw_parts[2][..22].chars().collect();
        parts.hash = raw_parts[2][22..].chars().collect();
    } else {
        return Err(BcryptError::InvalidHash(hash.to_string()));
    }

    Ok(parts)
}

/// Generates a password hash using the cost given.
/// The salt is generated randomly using the OS randomness
pub fn hash<P: AsRef<[u8]>>(password: P, cost: u32) -> BcryptResult<String> {

    hash_with_result(password, cost)
        .map(|r|r.format())

}

/// Generates a password hash using the cost given.
/// The salt is generated randomly using the OS randomness.
/// The function returns a result structure and allows to format the hash in different versions.
pub fn hash_with_result<P: AsRef<[u8]>>(password: P, cost: u32) -> BcryptResult<HashParts> {

    let salt = {
        let mut s = [0u8; 16];
        OsRng.fill_bytes(&mut s);
        s
    };

    _hash_password(password.as_ref(), cost, salt.as_ref())
}

/// Verify that a password is equivalent to the hash provided
pub fn verify<P: AsRef<[u8]>>(password: P, hash: &str) -> BcryptResult<bool> {
    let parts = split_hash(hash)?;
    let salt = b64::decode(&parts.salt)?;
    let generated = _hash_password(password.as_ref(), parts.cost, &salt)?;
    let source_decoded = b64::decode(&parts.hash)?;
    let generated_decoded = b64::decode(&generated.hash)?;
    if source_decoded.len() != generated_decoded.len() {
        return Ok(false);
    }

    for (a, b) in source_decoded.into_iter().zip(generated_decoded) {
        if a != b {
            return Ok(false);
        }
    }

    Ok(true)
}

#[cfg(test)]
mod tests {
<<<<<<< HEAD
    use super::{hash, split_hash, verify, BcryptError, BcryptResult, HashParts, DEFAULT_COST};
    use quickcheck::{quickcheck, TestResult};
=======
    use super::{hash, _hash_password, split_hash, verify, BcryptError, HashParts, DEFAULT_COST, Version};
>>>>>>> 98108920
    use std::iter;

    #[test]
    fn can_split_hash() {
        let hash = "$2y$12$L6Bc/AlTQHyd9liGgGEZyOFLPHNgyxeEPfgYfBCVxJ7JIlwxyVU3u";
        let output = split_hash(hash).unwrap();
        let expected = HashParts {
            cost: 12,
            salt: "L6Bc/AlTQHyd9liGgGEZyO".to_string(),
            hash: "FLPHNgyxeEPfgYfBCVxJ7JIlwxyVU3u".to_string(),
        };
        assert_eq!(output, expected);
    }

    #[test]
    fn can_verify_hash_generated_from_some_online_tool() {
        let hash = "$2a$04$UuTkLRZZ6QofpDOlMz32MuuxEHA43WOemOYHPz6.SjsVsyO1tDU96";
        assert!(verify("password", hash).unwrap());
    }

    #[test]
    fn can_verify_hash_generated_from_python() {
        let hash = "$2b$04$EGdrhbKUv8Oc9vGiXX0HQOxSg445d458Muh7DAHskb6QbtCvdxcie";
        assert!(verify("correctbatteryhorsestapler", hash).unwrap());
    }

    #[test]
    fn can_verify_hash_generated_from_node() {
        let hash = "$2a$04$n4Uy0eSnMfvnESYL.bLwuuj0U/ETSsoTpRT9GVk5bektyVVa5xnIi";
        assert!(verify("correctbatteryhorsestapler", hash).unwrap());
    }

    #[test]
    fn a_wrong_password_is_false() {
        let hash = "$2b$04$EGdrhbKUv8Oc9vGiXX0HQOxSg445d458Muh7DAHskb6QbtCvdxcie";
        assert!(!verify("wrong", hash).unwrap());
    }

    #[test]
    fn errors_with_invalid_hash() {
        // there is another $ in the hash part
        let hash = "$2a$04$n4Uy0eSnMfvnESYL.bLwuuj0U/ETSsoTpRT9GVk$5bektyVVa5xnIi";
        assert!(verify("correctbatteryhorsestapler", hash).is_err());
    }

    #[test]
    fn errors_with_non_number_cost() {
        // the cost is not a number
        let hash = "$2a$ab$n4Uy0eSnMfvnESYL.bLwuuj0U/ETSsoTpRT9GVk$5bektyVVa5xnIi";
        assert!(verify("correctbatteryhorsestapler", hash).is_err());
    }

    #[test]
    fn errors_with_a_hash_too_long() {
        // the cost is not a number
        let hash = "$2a$04$n4Uy0eSnMfvnESYL.bLwuuj0U/ETSsoTpRT9GVk$5bektyVVa5xnIerererereri";
        assert!(verify("correctbatteryhorsestapler", hash).is_err());
    }

    #[test]
    fn can_verify_own_generated() {
        let hashed = hash("hunter2", 4).unwrap();
        assert_eq!(true, verify("hunter2", &hashed).unwrap());
    }

    #[test]
    fn long_passwords_truncate_correctly() {
        // produced with python -c 'import bcrypt; bcrypt.hashpw(b"x"*100, b"$2a$05$...............................")'
        let hash = "$2a$05$......................YgIDy4hFBdVlc/6LHnD9mX488r9cLd2";
        assert!(verify(iter::repeat("x").take(100).collect::<String>(), hash).unwrap());
    }

    #[test]
    fn generate_versions() {
        let password = "hunter2".as_bytes();
        let salt = vec![0;16];
        let result = _hash_password(password, DEFAULT_COST, salt.as_slice()).unwrap();
        assert_eq!("$2a$12$......................21jzCB1r6pN6rp5O2Ev0ejjTAboskKm", result.format_for_version(Version::TwoA));
        assert_eq!("$2b$12$......................21jzCB1r6pN6rp5O2Ev0ejjTAboskKm", result.format_for_version(Version::TwoB));
        assert_eq!("$2x$12$......................21jzCB1r6pN6rp5O2Ev0ejjTAboskKm", result.format_for_version(Version::TwoX));
        assert_eq!("$2y$12$......................21jzCB1r6pN6rp5O2Ev0ejjTAboskKm", result.format_for_version(Version::TwoY));
        let hash = result.to_string();
        assert_eq!(true, verify("hunter2", &hash).unwrap());
    }

    #[test]
    fn forbid_null_bytes() {
        fn assert_invalid_password(password: &[u8]) {
            match hash(password, DEFAULT_COST) {
                Ok(_) => panic!(format!(
                    "NULL bytes must be forbidden, but {:?} is allowed.",
                    password
                )),
                Err(BcryptError::InvalidPassword) => {}
                Err(e) => panic!(format!(
                    "NULL bytes are forbidden but error differs: {} for {:?}.",
                    e, password
                )),
            }
        }
        assert_invalid_password("\0".as_bytes());
        assert_invalid_password("\0\0\0\0\0\0\0\0".as_bytes());
        assert_invalid_password("passw0rd\0".as_bytes());
        assert_invalid_password("passw0rd\0with tail".as_bytes());
        assert_invalid_password("\0passw0rd".as_bytes());
    }

    quickcheck! {
        fn can_verify_arbitrary_own_generated(pass: Vec<u8>) -> BcryptResult<bool> {
            let mut pass = pass;
            pass.retain(|&b| b != 0);
            let hashed = hash(&pass, 4)?;
            verify(pass, &hashed)
        }

        fn doesnt_verify_different_passwords(a: Vec<u8>, b: Vec<u8>) -> BcryptResult<TestResult> {
            let mut a = a;
            a.retain(|&b| b != 0);
            let mut b = b;
            b.retain(|&b| b != 0);
            if a == b {
                return Ok(TestResult::discard());
            }
            let hashed = hash(a, 4)?;
            Ok(TestResult::from_bool(!verify(b, &hashed)?))
        }
    }
}<|MERGE_RESOLUTION|>--- conflicted
+++ resolved
@@ -180,12 +180,8 @@
 
 #[cfg(test)]
 mod tests {
-<<<<<<< HEAD
-    use super::{hash, split_hash, verify, BcryptError, BcryptResult, HashParts, DEFAULT_COST};
+    use super::{hash, _hash_password, split_hash, verify, BcryptError, BcryptResult, HashParts, DEFAULT_COST};
     use quickcheck::{quickcheck, TestResult};
-=======
-    use super::{hash, _hash_password, split_hash, verify, BcryptError, HashParts, DEFAULT_COST, Version};
->>>>>>> 98108920
     use std::iter;
 
     #[test]
